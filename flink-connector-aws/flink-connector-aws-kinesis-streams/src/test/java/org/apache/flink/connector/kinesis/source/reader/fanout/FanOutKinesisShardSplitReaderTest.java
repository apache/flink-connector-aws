--- conflicted
+++ resolved
@@ -52,11 +52,7 @@
 public class FanOutKinesisShardSplitReaderTest {
     private static final String TEST_SHARD_ID = TestUtil.generateShardId(1);
 
-<<<<<<< HEAD
-    SplitReader<KinesisClientRecord, KinesisShardSplit> splitReader;
-=======
     FanOutKinesisShardSplitReader splitReader;
->>>>>>> 9d6746b2
 
     private AsyncStreamProxy testAsyncStreamProxy;
     private Map<String, KinesisShardMetrics> shardMetricGroupMap;
@@ -86,13 +82,8 @@
                         testAsyncStreamProxy,
                         CONSUMER_ARN,
                         shardMetricGroupMap,
-<<<<<<< HEAD
-                        TEST_SUBSCRIPTION_TIMEOUT);
+                        newConfigurationForTest());
         RecordsWithSplitIds<KinesisClientRecord> retrievedRecords = splitReader.fetch();
-=======
-                        newConfigurationForTest());
-        RecordsWithSplitIds<Record> retrievedRecords = splitReader.fetch();
->>>>>>> 9d6746b2
 
         assertThat(retrievedRecords.nextRecordFromSplit()).isNull();
         assertThat(retrievedRecords.nextSplit()).isNull();
